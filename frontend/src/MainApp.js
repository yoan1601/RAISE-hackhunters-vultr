--- conflicted
+++ resolved
@@ -1,18 +1,12 @@
 // src/MainApp.js
 
-<<<<<<< HEAD
-import React, { useState } from 'react';
-import Particles from '@tsparticles/react';
-import apiClient from './api'; // Import the axios client
-=======
-import React, { useState, useEffect } from 'react';
-import Particles, { initParticlesEngine } from "@tsparticles/react";
-import { loadSlim } from "@tsparticles/slim";
-import ReactMarkdown from 'react-markdown'; // Library import ki gayi
->>>>>>> dcab01fd
-import particlesConfig from './particlesConfig';
-import './MainApp.css';
-import useParticlesInit from './hooks/useParticlesInit';
+import { useState } from "react";
+import particlesConfig from "./particlesConfig";
+import useParticlesInit from "./hooks/useParticlesInit";
+import Particles from "@tsparticles/react";
+import apiClient from "./api"; 
+import ReactMarkdown from "react-markdown"; // Library import ki gayi
+import "./MainApp.css";
 
 // Helper function to parse the log string (no changes here)
 const parseWorkflowStep = (stepString) => {
@@ -22,55 +16,41 @@
 };
 
 function MainApp() {
-  const [idea, setIdea] = useState('');
+  const [idea, setIdea] = useState("");
   const [workflow, setWorkflow] = useState([]);
   const [isLoading, setIsLoading] = useState(false);
-  const [error, setError] = useState('');
+  const [error, setError] = useState("");
   const [isGenerated, setIsGenerated] = useState(false);
-<<<<<<< HEAD
 
   const init = useParticlesInit();
-=======
-  const [init, setInit] = useState(false);
 
-  useEffect(() => {
-    initParticlesEngine(async (engine) => {
-      await loadSlim(engine);
-    }).then(() => {
-      setInit(true);
-    });
-  }, []);
-
-  // --- NAYI CHEEZ: Markdown components ke liye custom map ---
   const markdownComponents = {
     // <strong> tag ko handle karne ke liye (Option 3 ka style)
     strong: ({ node, ...props }) => (
       <span className="highlight-underline" {...props} />
     ),
   };
-  // --- YAHAN TAK NAYI CHEEZ KHATAM ---
->>>>>>> dcab01fd
 
   const handleSubmit = async (e) => {
     e.preventDefault();
     if (!idea.trim()) {
-      setError('Please enter an idea to process.');
+      setError("Please enter an idea to process.");
       return;
     }
     setIsLoading(true);
-    setError('');
+    setError("");
     setWorkflow([]);
     setIsGenerated(false);
     try {
       // Use the pre-configured axios client. The baseURL is already set.
-      const response = await apiClient.post('/process-idea', { idea });
+      const response = await apiClient.post("/process-idea", { idea });
 
       // With axios, the response data is in the `data` property
       setWorkflow(response.data.workflow);
       setIsGenerated(true);
     } catch (err) {
       // Enhanced error handling for axios
-      let errorMessage = 'Failed to process idea.';
+      let errorMessage = "Failed to process idea.";
       if (err.response) {
         // The server responded with a status code outside the 2xx range
         const serverError =
@@ -79,7 +59,7 @@
       } else if (err.request) {
         // The request was made but no response was received
         errorMessage +=
-          ' Error: No response from server. Please check your network connection.';
+          " Error: No response from server. Please check your network connection.";
       } else {
         // Something happened in setting up the request that triggered an Error
         errorMessage += ` Error: ${err.message}`;
@@ -92,31 +72,38 @@
 
   const agentResponses = workflow
     .map(parseWorkflowStep)
-    .filter(step => step && step.type === 'response');
+    .filter((step) => step && step.type === "response");
 
   return (
     <div className="main-app-page-container">
-<<<<<<< HEAD
-      {/* Render particles once the engine is initialized */}
-=======
->>>>>>> dcab01fd
-      {init && (
-        <Particles
-          id="tsparticles-main"
-          options={particlesConfig}
-        />
-      )}
+      {init && <Particles id="tsparticles-main" options={particlesConfig} />}
 
       <div className="app-container">
         <header className="app-header">
           <h1>Multi-Agent Product Launcher</h1>
-          <p>Submit your product idea and watch our AI agents collaborate to build a strategy.</p>
+          <p>
+            Submit your product idea and watch our AI agents collaborate to
+            build a strategy.
+          </p>
         </header>
 
         <div className="form-container">
           <form onSubmit={handleSubmit} className="idea-form">
-            <input type="text" value={idea} onChange={(e) => setIdea(e.target.value)} placeholder="Enter your idea here..." className="idea-input" disabled={isLoading} />
-            <button type="submit" className="idea-submit-button" disabled={isLoading}>{isLoading ? 'Processing...' : 'Submit Idea'}</button>
+            <input
+              type="text"
+              value={idea}
+              onChange={(e) => setIdea(e.target.value)}
+              placeholder="Enter your idea here..."
+              className="idea-input"
+              disabled={isLoading}
+            />
+            <button
+              type="submit"
+              className="idea-submit-button"
+              disabled={isLoading}
+            >
+              {isLoading ? "Processing..." : "Submit Idea"}
+            </button>
           </form>
           {error && <p className="error-message">{error}</p>}
         </div>
@@ -126,7 +113,9 @@
             <h2>✅ Workflow Generated:</h2>
             <div className="timeline">
               {agentResponses.map((step, index) => {
-                const agentClass = `agent-${step.agentName.replace('Agent', '').toLowerCase()}`;
+                const agentClass = `agent-${step.agentName
+                  .replace("Agent", "")
+                  .toLowerCase()}`;
                 return (
                   <div key={index} className={`timeline-item ${agentClass}`}>
                     <div className="timeline-dot"></div>
